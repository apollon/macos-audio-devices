--- conflicted
+++ resolved
@@ -16,12 +16,7 @@
   }
 }
 
-<<<<<<< HEAD
-
-class ListCommand: Command {
-=======
 final class ListCommand: Command {
->>>>>>> 659c28b8
   let name = "list"
   let shortDescription = "List the available audio devices"
 
@@ -99,12 +94,7 @@
   }
 }
 
-<<<<<<< HEAD
-
-class OutputGroup: CommandGroup {
-=======
 final class OutputGroup: CommandGroup {
->>>>>>> 659c28b8
   let shortDescription = "Get or set the default output device"
   let name = "output"
   let children = [GetOutputCommand(), SetOutputCommand()] as [Routable]
@@ -152,12 +142,7 @@
   }
 }
 
-<<<<<<< HEAD
-
-class InputGroup: CommandGroup {
-=======
 final class InputGroup: CommandGroup {
->>>>>>> 659c28b8
   let shortDescription = "Get or set the default input device"
   let name = "input"
   let children = [GetInputCommand(), SetInputCommand()] as [Routable]
@@ -204,12 +189,7 @@
   }
 }
 
-<<<<<<< HEAD
-
-class SystemGroup: CommandGroup {
-=======
 final class SystemGroup: CommandGroup {
->>>>>>> 659c28b8
   let shortDescription = "Get or set the default device for system sounds"
   let name = "system"
   let children = [GetSystemCommand(), SetSystemCommand()] as [Routable]
@@ -257,14 +237,8 @@
   }
 }
 
-<<<<<<< HEAD
-
-class VolumeGroup: CommandGroup {
+final class VolumeGroup: CommandGroup {
   let shortDescription = "Get or set the volume for device"
-=======
-final class VolumeGroup: CommandGroup {
-  let shortDescription = "Get or set the volume of an output device"
->>>>>>> 659c28b8
   let name = "volume"
   let children = [GetVolumeCommand(), SetVolumeCommand()] as [Routable]
 }
@@ -291,19 +265,11 @@
   @Param var volume: Double
 
   func execute() throws {
-<<<<<<< HEAD
-    let device = getDevice(deviceId: deviceId)
+    var device = try getDevice(deviceId: deviceId)
 
     do {
       try device.setVolume(to: volume)
     } catch AudioDevices.Error.volumeNotSupported {
-=======
-    var device = try getDevice(deviceId: deviceId)
-
-    do {
-      try device.setVolume(volume)
-    } catch AudioDevice.Error.volumeNotSupported {
->>>>>>> 659c28b8
       print("\(device.name) does not support volume", to: .standardError)
     } catch AudioDevice.Error.invalidVolumeValue {
       print("Volume needs to be between 0 and 1", to: .standardError)
@@ -313,15 +279,14 @@
   }
 }
 
-<<<<<<< HEAD
-
-class MuteGroup: CommandGroup {
+
+final MuteGroup: CommandGroup {
   let shortDescription = "Mute or unmute device"
   let name = "mute"
   let children = [GetMuteCommand(), ToggleMuteCommand()] as [Routable]
 }
 
-class GetMuteCommand: Command {
+final GetMuteCommand: Command {
   let name = "get"
 
   @Param var deviceId: Int
@@ -337,7 +302,7 @@
   }
 }
 
-class ToggleMuteCommand: Command {
+final ToggleMuteCommand: Command {
   let name = "toggle"
 
   @Param var deviceId: Int
@@ -356,10 +321,7 @@
 }
 
 
-class AggregateGroup: CommandGroup {
-=======
-final class AggregateGroup: CommandGroup {
->>>>>>> 659c28b8
+final AggregateGroup: CommandGroup {
   let shortDescription = "Create or delete aggregate audio devices"
   let name = "aggregate"
   let children = [CreateAggregate(), DestroyAggregate()] as [Routable]
